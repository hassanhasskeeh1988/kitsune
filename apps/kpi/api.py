--- conflicted
+++ resolved
@@ -6,6 +6,7 @@
 
 from tastypie.resources import Resource
 from tastypie import fields
+from tastypie.authorization import Authorization
 from tastypie.cache import SimpleCache
 
 from kpi.models import Metric, MetricKind
@@ -26,26 +27,23 @@
         return obj_list
 
 
-<<<<<<< HEAD
 class PermissionAuthorization(Authorization):
-    """Authorization which allows users with one permission to make read-only
-    requests and users with another to write."""
-
-    def __init__(self, read=None, write=None):
-        self.read_perm = read
+    """Authorization which allows all users to make read-only requests and
+    users with a certain permission to write."""
+
+    def __init__(self, write=None):
         self.write_perm = write
 
     def is_authorized(self, request, object=None):
+        # Supports just GET and POST so far
         if request.method == 'GET':
-            return request.user.has_perm(self.read_perm)
+            return True
         elif request.method == 'POST':
             return request.user.has_perm(self.write_perm)
             # TODO: What about basic auth?
         return False
 
 
-=======
->>>>>>> 39ca9c0d
 class Struct(object):
     """Convert a dict to an object"""
     def __init__(self, **entries):
@@ -62,9 +60,7 @@
     # ORM metaclass is. There's might be a supported way, but I'm really sick
     # of reading tastypie docs (and source).
     object_class = Struct
-    authorization = PermissionAuthorization(
-        read='users.view_kpi_dashboard',
-        write='users.change_metric')
+    authorization = PermissionAuthorization(write='users.change_metric')
 
 
 class SearchClickthroughResource(CachedResource):
