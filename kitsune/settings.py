# -*- coding: utf-8 -*-
"""Django settings for kitsune project."""

import logging
import os
import platform
import re
from datetime import date

import dj_database_url
import django_cache_url
from decouple import Csv, config

from kitsune.lib.sumo_locales import LOCALES

from .bundles import PIPELINE_JS

DEBUG = config('DEBUG', default=False, cast=bool)
DEV = config('DEV', default=False, cast=bool)
STAGE = config('STAGE', default=False, cast=bool)

# TODO
# LOG_LEVEL = config('LOG_LEVEL', default='INFO', cast=labmda x: getattr(logging, x))
LOG_LEVEL = config('LOG_LEVEL', default=logging.INFO)

SYSLOG_TAG = 'http_sumo_app'

# Repository directory.
ROOT = os.path.dirname(os.path.dirname(__file__))

# Django project directory.
PROJECT_ROOT = os.path.dirname(__file__)

PROJECT_MODULE = 'kitsune'


# path bases things off of ROOT
def path(*parts):
    return os.path.abspath(os.path.join(ROOT, *parts))


# Read-only mode setup.
READ_ONLY = config('READ_ONLY', default=False, cast=bool)
ENABLE_VARY_NOCACHE_MIDDLEWARE = config(
    'ENABLE_VARY_NOCACHE_MIDDLEWARE',
    default=READ_ONLY,
    cast=bool
)

ADMINS = (
    # ('Your Name', 'your_email@domain.com'),
)

MANAGERS = ADMINS


# DB_CONN_MAX_AGE: 'persistent' to keep open connection, or max requests before
# releasing. Default is 0 for a new connection per request.
def parse_conn_max_age(value):
    try:
        return int(value)
    except ValueError:
        assert value.lower() == 'persistent', 'Must be int or "persistent"'
        return None


DB_CONN_MAX_AGE = config('DB_CONN_MAX_AGE', default=60, cast=parse_conn_max_age)

DATABASES = {
    'default': config('DATABASE_URL', cast=dj_database_url.parse),
}

if DATABASES['default']['ENGINE'] == 'django.db.backends.mysql':
    DATABASES['default']['CONN_MAX_AGE'] = DB_CONN_MAX_AGE
    DATABASES['default']['OPTIONS'] = {'init_command': 'SET storage_engine=InnoDB'}
    DATABASE_ROUTERS = ('multidb.PinningMasterSlaveRouter',)

# Add read-only databases here. The database can be the same as the `default`
# database but with a user with read permissions only.
SLAVE_DATABASES = [
]

# Cache Settings
CACHES = {
    'default': config('CACHE_URL', default='locmem://', cast=django_cache_url.parse),
    'product-details': {
        'BACKEND': 'django.core.cache.backends.locmem.LocMemCache',
        'LOCATION': 'product-details',
        'OPTIONS': {
            'MAX_ENTRIES': 200,  # currently 104 json files
            'CULL_FREQUENCY':  4,  # 1/4 entries deleted if max reached
        }

    },
}

<<<<<<< HEAD
if DEV and DEBUG:
    CACHES['default'] = {
        'BACKEND': 'django.core.cache.backends.dummy.DummyCache',
    }
    CACHES['session'] = config('CACHE_URL', default='locmem://', cast=django_cache_url.parse)
    SESSION_CACHE_ALIAS = 'session'

=======
>>>>>>> 65b12979
CACHE_MIDDLEWARE_SECONDS = config('CACHE_MIDDLEWARE_SECONDS',
                                  default=(2 * 60 * 60) if READ_ONLY else 0,
                                  cast=int)

# Setting this to the Waffle version.
WAFFLE_CACHE_PREFIX = 'w0.11:'
# User agent cache settings
USER_AGENTS_CACHE = 'default'

# Addresses email comes from
DEFAULT_FROM_EMAIL = config('DEFAULT_FROM_EMAIL', default='notifications@support.mozilla.org')
DEFAULT_REPLY_TO_EMAIL = config('DEFAULT_REPLY_TO_EMAIL', default='no-reply@mozilla.org')
SERVER_EMAIL = config('SERVER_EMAIL', default='server-error@support.mozilla.org')

PLATFORM_NAME = platform.node()
K8S_DOMAIN = config('K8S_DOMAIN', default='')

# Local time zone for this installation. Choices can be found here:
# http://en.wikipedia.org/wiki/List_of_tz_zones_by_name
# although not all choices may be available on all operating systems.
# If running in a Windows environment this must be set to the same as your
# system time zone.
TIME_ZONE = config('TIME_ZONE', default='US/Pacific')

# Language code for this installation. All choices can be found here:
# http://www.i18nguy.com/unicode/language-identifiers.html
LANGUAGE_CODE = 'en-US'

# Supported languages
# Note: We periodically add locales to this list and it is easier to
# review with changes with one locale per line.
SUMO_LANGUAGES = (
    'af',
    'ar',
    'az',
    'bg',
    'bm',
    'bn',
    'bs',
    'ca',
    'cs',
    'da',
    'de',
    'ee',
    'el',
    'en-US',
    'es',
    'et',
    'eu',
    'fa',
    'fi',
    'fr',
    'fy-NL',
    'ga-IE',
    'gl',
    'gn',
    'gu-IN',
    'ha',
    'he',
    'hi-IN',
    'hr',
    'hu',
    'dsb',
    'hsb',
    'id',
    'ig',
    'it',
    'ja',
    'ka',
    'km',
    'kn',
    'ko',
    'ln',
    'lt',
    'mg',
    'mk',
    'ml',
    'ms',
    'ne-NP',
    'nl',
    'no',
    'pl',
    'pt-BR',
    'pt-PT',
    'ro',
    'ru',
    'si',
    'sk',
    'sl',
    'sq',
    'sr',
    'sw',
    'sv',
    'ta',
    'ta-LK',
    'te',
    'th',
    'tn',
    'tr',
    'uk',
    'ur',
    'vi',
    'wo',
    'xh',
    'xx',  # This is a test locale
    'yo',
    'zh-CN',
    'zh-TW',
    'zu',
)

# These languages won't show a warning about FxOS when contributors try
# to add content.
FXOS_LANGUAGES = [
    'af',
    'bm',
    'bn',
    'cs',
    'de',
    'ee',
    'el',
    'en-US',
    'es',
    'fr',
    'ha',
    'hi-IN',
    'hr',
    'hu',
    'ig',
    'it',
    'jv',
    'ln',
    'mg',
    'nl',
    'pl',
    'pt-BR',
    'pt-PT',
    'ro',
    'ru',
    'sr',
    'ta',
    'sr',
    'su',
    'sw',
    'tr',
    'wo',
    'xh',
    'yo',
    'zu',
]

# These languages will get a wiki page instead of the product and topic pages.
SIMPLE_WIKI_LANGUAGES = [
    'az',
    'et',
    'ga-IE',
    'gl',
    'kn',
    'ml',
    'tn',
]

# Languages that should show up in language switcher.
LANGUAGE_CHOICES = tuple(
    [(lang, LOCALES[lang].native) for lang in SUMO_LANGUAGES
     if lang != 'xx'])
LANGUAGE_CHOICES_ENGLISH = tuple(
    [(lang, LOCALES[lang].english) for lang in SUMO_LANGUAGES
     if lang != 'xx'])
LANGUAGES_DICT = dict([(i.lower(), LOCALES[i].native) for i in SUMO_LANGUAGES])
LANGUAGES = list(LANGUAGES_DICT.items())

LANGUAGE_URL_MAP = dict([(i.lower(), i) for i in SUMO_LANGUAGES])

# Locales that are known but unsupported. Keys are the locale, values
# are an optional fallback locale, or None, to use the LANGUAGE_CODE.
NON_SUPPORTED_LOCALES = {
    'ach': None,
    'ak': None,
    'an': 'es',
    'as': None,
    'ast': 'es',
    'be': 'ru',
    'bn-BD': 'bn',
    'bn-IN': 'bn',
    'br': 'fr',
    'cak': None,
    'csb': 'pl',
    'cy': None,
    'eo': None,
    'ff': None,
    'fur': 'it',
    'gd': None,
    'hy-AM': None,
    'ilo': None,
    'is': None,
    'kab': None,
    'kk': None,
    'lg': None,
    'lij': 'it',
    'lo': None,
    'ltg': None,
    'lv': None,
    'mai': None,
    'mn': None,
    'mr': None,
    'my': None,
    'nb-NO': 'no',
    'nn-NO': 'no',
    'nso': None,
    'oc': 'fr',
    'or': None,
    'pa-IN': None,
    'rm': None,
    'rw': None,
    'sah': None,
    'son': None,
    'sv-SE': 'sv',
    'tl': None,
    'uz': None,
}

ES_LOCALE_ANALYZERS = {
    'ar': 'arabic',
    'bg': 'bulgarian',
    'ca': 'snowball-catalan',
    'cs': 'czech',
    'da': 'snowball-danish',
    'de': 'snowball-german',
    'en-US': 'snowball-english',
    'es': 'snowball-spanish',
    'eu': 'snowball-basque',
    'fa': 'persian',
    'fi': 'snowball-finnish',
    'fr': 'snowball-french',
    'hi-IN': 'hindi',
    'hu': 'snowball-hungarian',
    'id': 'indonesian',
    'it': 'snowball-italian',
    'ja': 'cjk',
    'nl': 'snowball-dutch',
    'no': 'snowball-norwegian',
    'pl': 'polish',
    'pt-BR': 'snowball-portuguese',
    'pt-PT': 'snowball-portuguese',
    'ro': 'snowball-romanian',
    'ru': 'snowball-russian',
    'sv': 'snowball-swedish',
    'th': 'thai',
    'tr': 'snowball-turkish',
    'zh-CN': 'chinese',
    'zh-TW': 'chinese',
}

ES_PLUGIN_ANALYZERS = [
    'polish'
]

ES_USE_PLUGINS = config('ES_USE_PLUGINS', default=True, cast=bool)

TEXT_DOMAIN = 'messages'

SITE_ID = 1

USE_I18N = True
USE_L10N = True

DB_LOCALIZE = {
    'karma': {
        'Title': {
            'attrs': ['name'],
            'comments': ['This is a karma title.'],
        }
    },
    'products': {
        'Product': {
            'attrs': ['title', 'description'],
        },
        'Topic':  {
            'attrs': ['title', 'description'],
        },
    },
    'kbadge': {
        'Badge': {
            'attrs': ['title', 'description'],
        },
    },
}

# locale is in the kitsune git repo project directory, so that's
# up one directory from the PROJECT_ROOT
if config('SET_LOCALE_PATHS', default=True, cast=bool):
    LOCALE_PATHS = (
        path('locale'),
    )

# Use the real robots.txt?
ENGAGE_ROBOTS = config('ENGAGE_ROBOTS', default=not DEBUG, cast=bool)

# Absolute path to the directory that holds media.
# Example: "/home/media/media.lawrence.com/"
MEDIA_ROOT = path('media')
MEDIA_URL = config('MEDIA_URL', default='/media/')

STATIC_ROOT = path('static')
STATIC_URL = config('STATIC_URL', default='/static/')
STATICFILES_DIRS = (
    path('assets'), # emulate bower and css cache busting
    path('jsi18n'),  # Collect jsi18n so that it is cache-busted
)
STATICFILES_FINDERS = (
    'django.contrib.staticfiles.finders.FileSystemFinder',
    'django.contrib.staticfiles.finders.AppDirectoriesFinder',
    'pipeline.finders.PipelineFinder',
)

STATICFILES_STORAGE = 'kitsune.sumo.storage.SumoFilesStorage'

# Paths that don't require a locale prefix.
SUPPORTED_NONLOCALES = (
    '1',
    'admin',
    'api',
    'favicon.ico',
    'media',
    'postcrash',
    'robots.txt',
    'services',
    'wafflejs',
    'geoip-suggestion',
    'contribute.json',
    'oidc',
    'healthz',
    'readiness',
)

# Make this unique, and don't share it with anybody.
SECRET_KEY = config('SECRET_KEY')

_CONTEXT_PROCESSORS = [
    'django.contrib.auth.context_processors.auth',
    'django.template.context_processors.debug',
    'django.template.context_processors.media',
    'django.template.context_processors.static',
    'django.template.context_processors.request',

    'django.contrib.messages.context_processors.messages',

    'kitsune.sumo.context_processors.global_settings',
    'kitsune.sumo.context_processors.i18n',
    'kitsune.sumo.context_processors.aaq_languages',
    'kitsune.messages.context_processors.unread_message_count',
]

TEMPLATES = [
    {
        'BACKEND': 'django_jinja.backend.Jinja2',
        'DIRS': [],
        'APP_DIRS': True,
        'OPTIONS': {
            # Use jinja2/ for jinja templates
            'app_dirname': 'jinja2',
            # Don't figure out which template loader to use based on
            # file extension
            'match_extension': '',
            'newstyle_gettext': True,
            'context_processors': _CONTEXT_PROCESSORS,
            'undefined': 'jinja2.Undefined',
            'extensions': [
                'puente.ext.i18n',
                'waffle.jinja.WaffleExtension',
                'jinja2.ext.autoescape',
                'jinja2.ext.with_',
                'jinja2.ext.do',
                'pipeline.jinja2.PipelineExtension',

                'django_jinja.builtins.extensions.CsrfExtension',
                'django_jinja.builtins.extensions.StaticFilesExtension',
                'django_jinja.builtins.extensions.DjangoFiltersExtension',
            ],
        }
    },
    {
        'BACKEND': 'django.template.backends.django.DjangoTemplates',
        'DIRS': [],
        'APP_DIRS': True,
        'OPTIONS': {
            'debug': DEBUG,
            'context_processors': _CONTEXT_PROCESSORS,
        }
    },
]


MIDDLEWARE = (
    'kitsune.sumo.middleware.HostnameMiddleware',
    'allow_cidr.middleware.AllowCIDRMiddleware',
    'kitsune.sumo.middleware.FilterByUserAgentMiddleware',
    'django.middleware.security.SecurityMiddleware',
    'django.middleware.csrf.CsrfViewMiddleware',
    'multidb.middleware.PinningRouterMiddleware',
    'commonware.request.middleware.SetRemoteAddrFromForwardedFor',
    'kitsune.sumo.middleware.EnforceHostIPMiddleware',

    # VaryNoCacheMiddleware must be above LocaleURLMiddleware
    # so that it can see the response has a vary on accept-language
    'kitsune.sumo.middleware.VaryNoCacheMiddleware',

    # LocaleURLMiddleware requires access to request.user. These two must be
    # loaded before the LocaleURLMiddleware
    'commonware.middleware.NoVarySessionMiddleware',
    'django.contrib.auth.middleware.AuthenticationMiddleware',

    # This has to come after NoVarySessionMiddleware.
    'django.contrib.messages.middleware.MessageMiddleware',

    # This should come after MessageMiddleware
    'kitsune.sumo.middleware.SUMORefreshIDTokenAdminMiddleware',

    # LocaleURLMiddleware must be before any middleware that uses
    # sumo.urlresolvers.reverse() to add locale prefixes to URLs:
    'kitsune.sumo.middleware.LocaleURLMiddleware',

    'kitsune.sumo.middleware.Forbidden403Middleware',
    'corsheaders.middleware.CorsMiddleware',
    'django.middleware.common.CommonMiddleware',
    'kitsune.sumo.middleware.RemoveSlashMiddleware',
    'kitsune.inproduct.middleware.EuBuildMiddleware',
    'kitsune.sumo.middleware.CacheHeadersMiddleware',
    'django.middleware.clickjacking.XFrameOptionsMiddleware',
    'kitsune.sumo.anonymous.AnonymousIdentityMiddleware',
    'kitsune.sumo.middleware.ReadOnlyMiddleware',
    'kitsune.twitter.middleware.SessionMiddleware',
    'kitsune.sumo.middleware.PlusToSpaceMiddleware',
    'commonware.middleware.ScrubRequestOnException',
    'waffle.middleware.WaffleMiddleware',
    'commonware.middleware.RobotsTagHeader',
    # 'axes.middleware.FailedLoginMiddleware'

    'kitsune.sumo.middleware.InAAQMiddleware',
    'kitsune.users.middleware.LogoutDeactivatedUsersMiddleware',
    'kitsune.users.middleware.LogoutInvalidatedSessionsMiddleware',
)

# SecurityMiddleware settings
SECURE_HSTS_SECONDS = config('SECURE_HSTS_SECONDS', default='0', cast=int)
SECURE_HSTS_INCLUDE_SUBDOMAINS = False
SECURE_BROWSER_XSS_FILTER = config('SECURE_BROWSER_XSS_FILTER', default=True, cast=bool)
SECURE_CONTENT_TYPE_NOSNIFF = config('SECURE_CONTENT_TYPE_NOSNIFF', default=True, cast=bool)
SECURE_SSL_REDIRECT = config('SECURE_SSL_REDIRECT', default=not DEBUG, cast=bool)
SECURE_REDIRECT_EXEMPT = [
    r'^healthz/$',
    r'^readiness/$',
]
USE_X_FORWARDED_HOST = config('USE_X_FORWARDED_HOST', default=False, cast=bool)
if config('USE_SECURE_PROXY_HEADER', default=SECURE_SSL_REDIRECT, cast=bool):
    SECURE_PROXY_SSL_HEADER = ('HTTP_X_FORWARDED_PROTO', 'https')

# watchman
WATCHMAN_DISABLE_APM = config('WATCHMAN_DISABLE_APM', default=False, cast=bool)
WATCHMAN_CHECKS = (
    'watchman.checks.caches',
    'watchman.checks.databases',
)

# Auth
AUTHENTICATION_BACKENDS = (
    # This backend is used for the /admin interface
    'kitsune.users.auth.SumoOIDCAuthBackend',
    'kitsune.users.auth.FXAAuthBackend',
    'django.contrib.auth.backends.ModelBackend',
)
if READ_ONLY:
    AUTHENTICATION_BACKENDS = ('kitsune.sumo.readonlyauth.ReadOnlyBackend',)
    OIDC_ENABLE = False
    ENABLE_ADMIN = False
else:
    OIDC_ENABLE = config('OIDC_ENABLE', default=True, cast=bool)
    ENABLE_ADMIN = config('ENABLE_ADMIN', default=OIDC_ENABLE, cast=bool)

    # Username algo for the oidc lib
    def _username_algo(email):
        """Provide a default username for the user."""
        from kitsune.users.utils import suggest_username
        return suggest_username(email)

    if OIDC_ENABLE:
        OIDC_OP_AUTHORIZATION_ENDPOINT = config('OIDC_OP_AUTHORIZATION_ENDPOINT', default='')
        OIDC_OP_TOKEN_ENDPOINT = config('OIDC_OP_TOKEN_ENDPOINT', default='')
        OIDC_OP_USER_ENDPOINT = config('OIDC_OP_USER_ENDPOINT', default='')
        OIDC_RP_CLIENT_ID = config('OIDC_RP_CLIENT_ID', default='')
        OIDC_RP_CLIENT_SECRET = config('OIDC_RP_CLIENT_SECRET', default='')
        OIDC_CREATE_USER = config('OIDC_CREATE_USER', default=False, cast=bool)
        # Exempt Firefox Accounts urls
        OIDC_EXEMPT_URLS = [
            'users.fxa_authentication_init',
            'users.fxa_authentication_callback',
            'users.fxa_logout_url',
            'users.fxa_webhook'
        ]
        # Firefox Accounts configuration
        FXA_OP_TOKEN_ENDPOINT = config('FXA_OP_TOKEN_ENDPOINT', default='')
        FXA_OP_AUTHORIZATION_ENDPOINT = config('FXA_OP_AUTHORIZATION_ENDPOINT', default='')
        FXA_OP_USER_ENDPOINT = config('FXA_OP_USER_ENDPOINT', default='')
        FXA_OP_SUBSCRIPTION_ENDPOINT = config('FXA_OP_SUBSCRIPTION_ENDPOINT', default='')
        FXA_OP_JWKS_ENDPOINT = config('FXA_OP_JWKS_ENDPOINT', default='')
        FXA_RP_CLIENT_ID = config('FXA_RP_CLIENT_ID', default='')
        FXA_RP_CLIENT_SECRET = config('FXA_RP_CLIENT_SECRET', default='')
        FXA_CREATE_USER = config('FXA_CREATE_USER', default=True, cast=bool)
        FXA_RP_SCOPES = config('FXA_RP_SCOPES', default='openid email profile')
        FXA_RP_SIGN_ALGO = config('FXA_RP_SIGN_ALGO', default='RS256')
        FXA_USE_NONCE = config('FXA_USE_NONCE', False)
        FXA_LOGOUT_REDIRECT_URL = config('FXA_LOGOUT_REDIRECT_URL', '/')
        FXA_USERNAME_ALGO = config('FXA_USERNAME_ALGO', default=_username_algo)
        FXA_STORE_ACCESS_TOKEN = config('FXA_STORE_ACCESS_TOKEN', default=False, cast=bool)
        FXA_STORE_ID_TOKEN = config('FXA_STORE_ID_TOKEN', default=False, cast=bool)
        FXA_SUPPORT_FORM = config('FXA_SUPPORT_FORM', default='https://accounts.firefox.com/support')
        FXA_SET_ISSUER = config('FXA_SET_ISSUER', default='https://accounts.firefox.com')

ADMIN_REDIRECT_URL = config('ADMIN_REDIRECT_URL', default=None)

AUTH_PROFILE_MODULE = 'users.Profile'
USER_AVATAR_PATH = 'uploads/avatars/'
DEFAULT_AVATAR = 'sumo/img/avatar.png'
AVATAR_SIZE = 200  # in pixels
MAX_AVATAR_FILE_SIZE = 131072  # 100k, in bytes
GROUP_AVATAR_PATH = 'uploads/groupavatars/'

ACCOUNT_ACTIVATION_DAYS = 30

PASSWORD_HASHERS = (
    'kitsune.users.hashers.SHA256PasswordHasher',
)

USERNAME_BLACKLIST = path('kitsune', 'configs', 'username-blacklist.txt')

ROOT_URLCONF = '%s.urls' % PROJECT_MODULE

# TODO: Figure out why changing the order of apps (for example, moving
# taggit higher in the list) breaks tests.
INSTALLED_APPS = (
    'django.contrib.contenttypes',
    'django.contrib.auth',
    'django.contrib.sessions',
    'django.contrib.sites',
    'django.contrib.messages',
    'django.contrib.staticfiles',
    'mozilla_django_oidc',
    'corsheaders',
    'kitsune.users',
    'dennis.django_dennis',
    'puente',
    'pipeline',
    'authority',
    'waffle',
    'storages',
    'kitsune.access',
    'kitsune.sumo',
    'kitsune.search',
    'kitsune.forums',
    'tidings',
    'rest_framework.authtoken',
    'kitsune.questions',
    'adminplus',
    'kitsune.kadmin',
    'kitsune.kbadge',
    'taggit',
    'kitsune.flagit',
    'kitsune.upload',
    'product_details',
    'kitsune.wiki',
    'kitsune.kbforums',
    'kitsune.dashboards',
    'kitsune.gallery',
    'kitsune.customercare',
    'kitsune.twitter',
    'kitsune.inproduct',
    'kitsune.postcrash',
    'kitsune.landings',
    'kitsune.announcements',
    'kitsune.community',
    'kitsune.messages',
    'commonware.response.cookies',
    'kitsune.groups',
    'kitsune.karma',
    'kitsune.tags',
    'kitsune.kpi',
    'kitsune.products',
    'kitsune.notifications',
    'kitsune.journal',
    'kitsune.motidings',
    'rest_framework',
    'statici18n',
    'watchman',
    # 'axes',

    # Extra apps for testing.
    'django_nose',

    # Extra app for python migrations.
    'django_extensions',

    # In Django <= 1.6, this "must be placed somewhere after all the apps that
    # are going to be generating activities". Putting it at the end is the safest.
    'actstream',
    'django_user_agents',

    # Last so we can override admin templates.
    'django.contrib.admin',
)

TEST_RUNNER = 'kitsune.sumo.tests.TestSuiteRunner'


def JINJA_CONFIG():
    config = {
        'extensions': [
            'puente.ext.i18n',
        ],
        'finalize': lambda x: x if x is not None else '',
        'autoescape': True,
    }

    return config

# Tells the extract script what files to look for l10n in and what
# function handles the extraction. Puente expects this.
PUENTE = {
    'BASE_DIR': ROOT,
    'DOMAIN_METHODS': {
        'django': [
            ('kitsune/forums/**.py', 'ignore'),
            ('kitsune/forums/**.html', 'ignore'),
            ('kitsune/**/tests/**.py', 'ignore'),
            ('kitsune/**/management/**.py', 'ignore'),
            ('kitsune/forums/**.lhtml', 'ignore'),

            ('kitsune/**.py', 'python'),
            ('kitsune/**/templates/**.html', 'jinja2'),
            ('kitsune/**/jinja2/**.html', 'jinja2'),
            ('kitsune/**/jinja2/**.lhtml', 'jinja2'),
            ('kitsune/**/jinja2/**.ltxt', 'jinja2'),
            ('vendor/src/django-tidings/**/templates/**.html', 'jinja2'),
        ],
        'djangojs': [
            # We can't say **.js because that would dive into any libraries.
            ('kitsune/**/static/**/js/*-all.js', 'ignore'),
            ('kitsune/**/static/**/js/*-min.js', 'ignore'),

            ('kitsune/**/static/**/js/*.js', 'javascript'),
            ('kitsune/**/static/**/tpl/**.html', 'jinja2'),
        ],
    }
}

# These domains will not be merged into messages.pot and will use
# separate PO files. See the following URL for an example of how to
# set these domains in DOMAIN_METHODS.
# http://github.com/jbalogh/zamboni/blob/d4c64239c24aa2f1e91276909823d1d1b290f0ee/settings.py#L254 # nopep8
STANDALONE_DOMAINS = [
    TEXT_DOMAIN,
    'djangojs',
    'yaocho',
]

STATICI18N_DOMAIN = 'djangojs'
STATICI18N_PACKAGES = ['kitsune.sumo']
# Save jsi18n files outside of static so that collectstatic will pick
# them up and save it with hashed filenames in the static directory.
STATICI18N_ROOT = path('jsi18n')

#
# Django Pipline
PIPELINE = {
    'COMPILERS': (
        'kitsune.lib.pipeline_compilers.BrowserifyCompiler',
    ),
    'JAVASCRIPT': PIPELINE_JS,

    'DISABLE_WRAPPER': True,

    'JS_COMPRESSOR': 'pipeline.compressors.uglifyjs.UglifyJSCompressor',
    'UGLIFYJS_BINARY': path('node_modules/.bin/uglifyjs'),
    'UGLIFYJS_ARGUMENTS': '',

    'BROWSERIFY_BINARY': path('node_modules/.bin/browserify'),
    'BROWSERIFY_ARGUMENTS': '-t babelify',
    'PIPELINE_COLLECTOR_ENABLED': config(
        'PIPELINE_COLLECTOR_ENABLED',
        default=not DEBUG,
        cast=bool,
    ),
}

if DEBUG:
    PIPELINE['BROWSERIFY_ARGUMENTS'] += ' -d'

NUNJUCKS_PRECOMPILE_BIN = path('node_modules/.bin/nunjucks-precompile')

#
# Sessions
SESSION_COOKIE_AGE = config('SESSION_COOKIE_AGE', default=4 * 7 * 24 * 60 * 60, cast=int)  # 4 weeks
SESSION_COOKIE_SECURE = config('SESSION_COOKIE_SECURE', default=not DEBUG, cast=bool)
SESSION_COOKIE_HTTPONLY = True
SESSION_COOKIE_NAME = 'session_id'
SESSION_ENGINE = config('SESSION_ENGINE', default='django.contrib.sessions.backends.cache')
SESSION_SERIALIZER = config('SESSION_SERIALIZER', default='django.contrib.sessions.serializers.PickleSerializer')

#
# Connection information for Elastic
ES_URLS = [config('ES_URLS', default="localhost:9200")]
# Indexes for reading
ES_INDEXES = {
    'default': config('ES_INDEXES_DEFAULT', default='default'),
    'non-critical': config('ES_INDEXES_NON_CRITICAL', default='non-critical'),
    'metrics': config('ES_INDEXES_METRICS', 'metrics'),
}
# Indexes for indexing--set this to ES_INDEXES if you want to read to
# and write to the same index.
ES_WRITE_INDEXES = ES_INDEXES
# This is prepended to index names to get the final read/write index
# names used by kitsune. This is so that you can have multiple
# environments pointed at the same ElasticSearch cluster and not have
# them bump into one another.
ES_INDEX_PREFIX = config('ES_INDEX_PREFIX', default='sumo')
# Keep indexes up to date as objects are made/deleted.
ES_LIVE_INDEXING = config('ES_LIVE_INDEXING', default=True, cast=bool)
# Timeout for querying requests
ES_TIMEOUT = 5
ES_USE_SSL = config('ES_USE_SSL', default=False, cast=bool)
ES_HTTP_AUTH = config('ES_HTTP_AUTH', default='', cast=Csv())

SEARCH_MAX_RESULTS = 1000
SEARCH_RESULTS_PER_PAGE = 10

# Search default settings
SEARCH_DEFAULT_CATEGORIES = (10, 20,)
SEARCH_DEFAULT_MAX_QUESTION_AGE = 180 * 24 * 60 * 60  # seconds

# IA default settings
IA_DEFAULT_CATEGORIES = (10, 20,)

# The length for which we would like the user to cache search forms
# and results, in minutes.
SEARCH_CACHE_PERIOD = config('SEARCH_CACHE_PERIOD', default=15, cast=int)

# Maximum length of the filename. Forms should use this and raise
# ValidationError if the length is exceeded.
# @see http://code.djangoproject.com/ticket/9893
# Columns are 250 but this leaves 50 chars for the upload_to prefix
MAX_FILENAME_LENGTH = 200
MAX_FILEPATH_LENGTH = 250
# Default storage engine - ours does not preserve filenames
DEFAULT_FILE_STORAGE = 'kitsune.upload.storage.RenameFileStorage'

# AWS S3 Storage Settings
AWS_ACCESS_KEY_ID = config('AWS_ACCESS_KEY_ID', default='')
AWS_SECRET_ACCESS_KEY = config('AWS_SECRET_ACCESS_KEY', default='')
AWS_STORAGE_BUCKET_NAME = config('AWS_STORAGE_BUCKET_NAME', default='')
AWS_S3_CUSTOM_DOMAIN = config('AWS_S3_CUSTOM_DOMAIN', default='user-media-prod-cdn.itsre-sumo.mozilla.net')
AWS_S3_HOST = config('AWS_S3_HOST', default='s3-us-west-2.amazonaws.com')
AWS_S3_OBJECT_PARAMETERS = {
    'CacheControl': 'max-age=2592000',
}

# Auth and permissions related constants
LOGIN_URL = '/users/login'
LOGOUT_URL = '/users/logout'
LOGIN_REDIRECT_URL = "/"
REGISTER_URL = '/users/register'

# Video settings, hard coded here for now.
# TODO: figure out a way that doesn't need these values
WIKI_VIDEO_WIDTH = 640
WIKI_VIDEO_HEIGHT = 480

IMAGE_MAX_FILESIZE = 1048576  # 1 megabyte, in bytes
THUMBNAIL_SIZE = 120  # Thumbnail size, in pixels
THUMBNAIL_UPLOAD_PATH = 'uploads/images/thumbnails/'
IMAGE_UPLOAD_PATH = 'uploads/images/'
# A string listing image mime types to accept, comma separated.
# String must not contain double quotes!
IMAGE_ALLOWED_MIMETYPES = 'image/jpeg,image/png,image/gif'

# Topics
TOPIC_IMAGE_PATH = 'uploads/topics/'

# Products
PRODUCT_IMAGE_PATH = 'uploads/products/'

# Badges (kbadge)
BADGE_IMAGE_PATH = 'uploads/badges/'

# Email
EMAIL_BACKEND = config('EMAIL_BACKEND', default='kitsune.lib.email.LoggingEmailBackend')
EMAIL_LOGGING_REAL_BACKEND = config('EMAIL_LOGGING_REAL_BACKEND', default='django.core.mail.backends.console.EmailBackend')
EMAIL_SUBJECT_PREFIX = config('EMAIL_SUBJECT_PREFIX', default='[support] ')
if EMAIL_LOGGING_REAL_BACKEND == 'django.core.mail.backends.smtp.EmailBackend':
    EMAIL_HOST = config('EMAIL_HOST')
    EMAIL_HOST_USER = config('EMAIL_HOST_USER')
    EMAIL_HOST_PASSWORD = config('EMAIL_HOST_PASSWORD')
    EMAIL_PORT = config('EMAIL_PORT', default=25, cast=int)
    EMAIL_USE_TLS = config('EMAIL_USE_TLS', default=False, cast=bool)


# Celery
# TODO: Upgrade to task_protocol 2.
CELERY_TASK_PROTOCOL = 1
CELERY_TASK_SERIALIZER = config('CELERY_TASK_SERIALIZER', default='pickle')
CELERY_RESULT_SERIALIZER = config('CELERY_RESULT_SERIALIZER', default='pickle')
CELERY_ACCEPT_CONTENT = config('CELERY_ACCEPT_CONTENT', default='pickle',
                               cast=lambda v: [s.strip() for s in v.split(',')])
CELERY_TASK_IGNORE_RESULT = config('CELERY_TASK_IGNORE_RESULT', default=True, cast=bool)
if not CELERY_TASK_IGNORE_RESULT:
    # E.g. redis://localhost:6479/1
    CELERY_RESULT_BACKEND = config('CELERY_RESULT_BACKEND')

CELERY_TASK_ALWAYS_EAGER = config('CELERY_TASK_ALWAYS_EAGER', default=DEBUG, cast=bool)  # For tests. Set to False for use.
if not CELERY_TASK_ALWAYS_EAGER:
    CELERY_BROKER_URL = config('CELERY_BROKER_URL', default='')

# TODO:PY3: Setting gone, use celery worker --loglevel flag.
# CELERYD_LOG_LEVEL = config('CELERYD_LOG_LEVEL', default='INFO', cast=lambda x: getattr(logging, x))
CELERY_WORKER_CONCURRENCY = config('CELERY_WORKER_CONCURRENCY', default=4, cast=int)
CELERY_TASK_EAGER_PROPAGATES = config('CELERY_TASK_EAGER_PROPAGATES', default=True, cast=bool)  # Explode loudly during tests.
CELERY_WORKER_HIJACK_ROOT_LOGGER = config('CELERY_WORKER_HIJACK_ROOT_LOGGER', default=False, cast=bool)

# Wiki rebuild settings
WIKI_REBUILD_TOKEN = 'sumo:wiki:full-rebuild'

# Anonymous user cookie
ANONYMOUS_COOKIE_NAME = config('ANONYMOUS_COOKIE_NAME', default='SUMO_ANONID')
ANONYMOUS_COOKIE_MAX_AGE = config('ANONYMOUS_COOKIE_MAX_AGE', default=30 * 86400, cast=int) # One month

# Do not change this without also deleting all wiki documents:
WIKI_DEFAULT_LANGUAGE = LANGUAGE_CODE

# Gallery settings
GALLERY_DEFAULT_LANGUAGE = WIKI_DEFAULT_LANGUAGE
GALLERY_IMAGE_PATH = 'uploads/gallery/images/'
GALLERY_IMAGE_THUMBNAIL_PATH = 'uploads/gallery/images/thumbnails/'
GALLERY_VIDEO_PATH = 'uploads/gallery/videos/'
GALLERY_VIDEO_URL = MEDIA_URL + 'uploads/gallery/videos/'
GALLERY_VIDEO_THUMBNAIL_PATH = 'uploads/gallery/videos/thumbnails/'
GALLERY_VIDEO_THUMBNAIL_PROGRESS_URL = MEDIA_URL + 'img/video-thumb.png'
THUMBNAIL_PROGRESS_WIDTH = 32  # width of the above image
THUMBNAIL_PROGRESS_HEIGHT = 32  # height of the above image
VIDEO_MAX_FILESIZE = 52428800  # 50 megabytes, in bytes

# Customer Care settings
CC_MAX_TWEETS = 500  # Max. no. of tweets in DB
CC_TWEETS_PERPAGE = 100  # How many tweets to collect in one go. Max: 100.
CC_SHOW_REPLIES = True  # Show replies to tweets?
CC_ALLOW_REMOVE = True  # Allow users to hide tweets?

CC_TOP_CONTRIB_CACHE_KEY = 'sumo-cc-top-contrib-stats'
CC_TOP_CONTRIB_SORT = '1w'
CC_TOP_CONTRIB_LIMIT = 10
CC_STATS_CACHE_TIMEOUT = 24 * 60 * 60  # 24 hours
CC_STATS_WARNING = 30 * 60 * 60  # Warn if JSON data is older than 30 hours
CC_REPLIES_GOAL = 175  # Goal # of replies in 24 hours.
CC_TWEETS_DAYS = 7  # Limit tweets to those from the last 7 days.

# If any of these words show up in a tweet, it probably isn't
# actionable, so don't add it to the AoA.
CC_WORD_BLACKLIST = [
    '#UninstallFirefox',
    'pocket',  # bug 1164008
    'vagina',
    'slut',
]

BITLY_API_URL = config('BITLY_API_URL', default='http://api.bitly.com/v3/shorten?callback=?')
BITLY_LOGIN = config('BITLY_LOGIN', default=None)
BITLY_API_KEY = config('BITLY_API_KEY', default=None)

TWITTER_COOKIE_SECURE = config('TWITTER_COOKIE_SECURE', default=True, cast=bool)
TWITTER_CONSUMER_KEY = config('TWITTER_CONSUMER_KEY', default='')
TWITTER_CONSUMER_SECRET = config('TWITTER_CONSUMER_SECRET', default='')
TWITTER_ACCESS_TOKEN = config('TWITTER_ACCESS_TOKEN', default='')
TWITTER_ACCESS_TOKEN_SECRET = config('TWITTER_ACCESS_TOKEN_SECRET', default='')

TIDINGS_FROM_ADDRESS = config('TIDINGS_FROM_ADDRESS', default='notifications@support.mozilla.org')
# Anonymous watches must be confirmed.
TIDINGS_CONFIRM_ANONYMOUS_WATCHES = config('TIDINGS_CONFIRM_ANONYMOUS_WATCHES', default=True, cast=bool)
TIDINGS_MODEL_BASE = 'kitsune.sumo.models.ModelBase'
TIDINGS_REVERSE = 'kitsune.sumo.urlresolvers.reverse'


# Google Analytics settings.
# GA_KEY is expected b64 encoded.
GA_KEY = config('GA_KEY', default=None)  # Google API client key
if GA_KEY:
    import base64
    GA_KEY = base64.b64decode(GA_KEY)
GA_ACCOUNT = config('GA_ACCOUNT', 'something@developer.gserviceaccount.com')  # Google API Service Account email address
GA_PROFILE_ID = config('GA_PROFILE_ID', default='12345678')  # Google Analytics profile id for SUMO prod
GA_START_DATE = date(2012, 11, 10)
GTM_CONTAINER_ID = config('GTM_CONTAINER_ID', default='')  # Google container ID

# Key to access /services/version. Set to None to disallow.
VERSION_CHECK_TOKEN = config('VERSION_CHECK_TOKEN', default=None)

REDIS_BACKENDS = {
    # TODO: Make sure that db number is respected
    'default': config('REDIS_DEFAULT_URL'),
    'helpfulvotes': config('REDIS_HELPFULVOTES_URL'),
}

HELPFULVOTES_UNHELPFUL_KEY = 'helpfulvotes_topunhelpful'

LAST_SEARCH_COOKIE = 'last_search'

OPTIPNG_PATH = config('OPTIPNG_PATH', default='/usr/bin/optipng')

# Tasty Pie
API_LIMIT_PER_PAGE = 0

# Change the default for XFrameOptionsMiddleware.
X_FRAME_OPTIONS = 'DENY'

# SurveyGizmo API
SURVEYGIZMO_USER = config('SURVEYGIZMO_USER', default=None)
SURVEYGIZMO_PASSWORD = config('SURVEYGIZMO_PASSWORD', default=None)
SURVEYGIZMO_API_TOKEN = config('SURVEYGIZMO_API_TOKEN', default=None)
SURVEYGIZMO_API_TOKEN_SECRET = config('SURVEYGIZMO_API_TOKEN_SECRET', default=None)

# Django Rest Framework
REST_FRAMEWORK = {
    'DEFAULT_FILTER_BACKENDS': (
        'django_filters.rest_framework.DjangoFilterBackend',
    ),
    'DEFAULT_AUTHENTICATION_CLASSES': (
        'rest_framework.authentication.TokenAuthentication',
        'kitsune.sumo.api_utils.InactiveSessionAuthentication',
    ),
    'DEFAULT_RENDERER_CLASSES': (
        'kitsune.sumo.api_utils.JSONRenderer',
    ),
    'UNICODE_JSON': False,
    'DEFAULT_PAGINATION_CLASS': 'rest_framework.pagination.PageNumberPagination',
    'PAGE_SIZE': 20,
    'TEST_REQUEST_DEFAULT_FORMAT': 'json'
}

# Django-axes settings.
AXES_LOGIN_FAILURE_LIMIT = config('AXES_LOGIN_FAILURE_LIMIT', default=10, cast=int)
AXES_LOCK_OUT_AT_FAILURE = config('AXES_LOCK_OUT_AT_FAILURE', default=True, cast=bool)
AXES_USE_USER_AGENT = config('AXES_USE_USER_AGENT', default=False, cast=bool)
AXES_COOLOFF_TIME = config('AXES_COOLOFF_TIME', default=1, cast=int)  # hour
AXES_BEHIND_REVERSE_PROXY = config('AXES_BEHIND_REVERSE_PROXY', default=not DEBUG, cast=bool)
AXES_REVERSE_PROXY_HEADER = config('AXES_REVERSE_PROXY_HEADER', default='HTTP_X_CLUSTER_CLIENT_IP')

USE_DEBUG_TOOLBAR = config('USE_DEBUG_TOOLBAR', default=False, cast=bool)

# Set this to True to wrap each HTTP request in a transaction on this database.
ATOMIC_REQUESTS = config('ATOMIC_REQUESTS', default=True, cast=bool)

# CORS Setup
CORS_ORIGIN_ALLOW_ALL = True
CORS_URLS_REGEX = [
    r'^/api/1/gallery/.*$',
    r'^/api/1/kb/.*$',
    r'^/api/1/products/.*',
    r'^/api/1/users/get_token$',
    r'^/api/1/users/test_auth$',

    r'^/api/2/answer/.*$',
    r'^/api/2/pushnotification/.*$',
    r'^/api/2/notification/.*$',
    r'^/api/2/question/.*$',
    r'^/api/2/realtime/.*$',
    r'^/api/2/search/.*$',
    r'^/api/2/user/.*$',
]
# Now combine all those regexes with one big "or".
CORS_URLS_REGEX = re.compile('|'.join('({0})'.format(r) for r in CORS_URLS_REGEX))

# XXX Fix this when Bug 1059545 is fixed
CC_IGNORE_USERS = []

ACTSTREAM_SETTINGS = {
    'USE_JSONFIELD': True,
}

SILENCED_SYSTEM_CHECKS = [
    'fields.W340',  # null has no effect on ManyToManyField.
    'fields.W342',  # ForeignKey(unique=True) is usually better served by a OneToOneField
]

ALLOWED_HOSTS = config('ALLOWED_HOSTS', default='', cast=Csv())
ALLOWED_CIDR_NETS = config('ALLOWED_CIDR_NETS', default='', cast=Csv())
# in production set this to 'support.mozilla.org' and all other domains will redirect.
# can be a comma separated list of allowed domains.
# the first in the list will be the target of redirects.
# needs to be None if not set so that the middleware will
# be turned off. can't set default to None because of the Csv() cast.
ENFORCE_HOST = config('ENFORCE_HOST', default='', cast=Csv()) or None

# Allows you to specify waffle settings in the querystring.
WAFFLE_OVERRIDE = config('WAFFLE_OVERRIDE', default=DEBUG, cast=bool)

if config('SENTRY_DSN', None):
    import sentry_sdk
    from sentry_sdk.integrations.django import DjangoIntegration

    # see https://docs.sentry.io/learn/filtering/?platform=python
    def filter_exceptions(event, hint):
        # Ignore errors from specific loggers.
        if event.get('logger', '') == 'django.security.DisallowedHost':
            return None

        return event

    sentry_sdk.init(
        dsn=config('SENTRY_DSN'),
        integrations=[DjangoIntegration()],
        release=config('GIT_SHA', default=None),
        server_name=PLATFORM_NAME,
        environment=config('SENTRY_ENVIRONMENT', default=''),
        before_send=filter_exceptions,
    )


PIPELINE_ENABLED = config('PIPELINE_ENABLED', default=False, cast=bool)

# Dead Man Snitches
DMS_ENQUEUE_LAG_MONITOR_TASK = config('DMS_ENQUEUE_LAG_MONITOR_TASK', default=None)
DMS_SEND_WELCOME_EMAILS = config('DMS_SEND_WELCOME_EMAILS', default=None)
DMS_UPDATE_PRODUCT_DETAILS = config('DMS_UPDATE_PRODUCT_DETAILS', default=None)
DMS_GENERATE_MISSING_SHARE_LINKS = config('DMS_GENERATE_MISSING_SHARE_LINKS', default=None)
DMS_REBUILD_KB = config('DMS_REBUILD_KB', default=None)
DMS_UPDATE_TOP_CONTRIBUTORS = config('DMS_UPDATE_TOP_CONTRIBUTORS', default=None)
DMS_UPDATE_L10N_COVERAGE_METRICS = config('DMS_UPDATE_L10N_COVERAGE_METRICS', default=None)
DMS_CALCULATE_CSAT_METRICS = config('DMS_CALCULATE_CSAT_METRICS', default=None)
DMS_REPORT_EMPLOYEE_ANSWERS = config('DMS_REPORT_EMPLOYEE_ANSWERS', default=None)
DMS_REINDEX_USERS_THAT_CONTRIBUTED_YESTERDAY = config('DMS_REINDEX_USERS_THAT_CONTRIBUTED_YESTERDAY', default=None)
DMS_UPDATE_WEEKLY_VOTES = config('DMS_UPDATE_WEEKLY_VOTES', default=None)
DMS_UPDATE_SEARCH_CTR_METRIC = config('DMS_UPDATE_SEARCH_CTR_METRIC', default=None)
DMS_UPDATE_CONTRIBUTOR_METRICS = config('DMS_UPDATE_CONTRIBUTOR_METRICS', default=None)
DMS_AUTO_ARCHIVE_OLD_QUESTIONS = config('DMS_AUTO_ARCHIVE_OLD_QUESTIONS', default=None)
DMS_REINDEX = config('DMS_REINDEX', default=None)
DMS_PROCESS_EXIT_SURVEYS = config('DMS_PROCESS_EXIT_SURVEYS', default=None)
DMS_SURVEY_RECENT_ASKERS = config('DMS_SURVEY_RECENT_ASKERS', default=None)
# DMS_UPDATE_VISITORS_METRIC = config('DMS_UPDATE_VISITORS_METRIC', default=None)
DMS_UPDATE_L10N_METRIC = config('DMS_UPDATE_L10N_METRIC', default=None)
DMS_RELOAD_WIKI_TRAFFIC_STATS = config('DMS_RELOAD_WIKI_TRAFFIC_STATS', default=None)
DMS_CACHE_MOST_UNHELPFUL_KB_ARTICLES = config('DMS_CACHE_MOST_UNHELPFUL_KB_ARTICLES', default=None)
DMS_RELOAD_QUESTION_TRAFFIC_STATS = config('DMS_RELOAD_QUESTION_TRAFFIC_STATS', default=None)
DMS_SEND_WEEKLY_READY_FOR_REVIEW_DIGEST = config('DMS_SEND_WEEKLY_READY_FOR_REVIEW_DIGEST', default=None)
DMS_FIX_CURRENT_REVISIONS = config('DMS_FIX_CURRENT_REVISIONS', default=None)
DMS_COHORT_ANALYSIS = config('DMS_COHORT_ANALYSIS', default=None)
DMS_UPDATE_L10N_CONTRIBUTOR_METRICS = config('DMS_UPDATE_L10N_CONTRIBUTOR_METRICS', default=None)

PROD_DETAILS_CACHE_NAME = 'product-details'
PROD_DETAILS_STORAGE = config('PROD_DETAILS_STORAGE',
                              default='product_details.storage.PDDatabaseStorage')

DISABLE_HOSTNAME_MIDDLEWARE = config('DISABLE_HOSTNAME_MIDDLEWARE', default=False, cast=bool)

DISABLE_FEEDS = config('DISABLE_FEEDS', default=False, cast=bool)
DISABLE_QUESTIONS_LIST_GLOBAL = config('DISABLE_QUESTIONS_LIST_GLOBAL', default=False, cast=bool)
DISABLE_QUESTIONS_LIST_ALL = config('DISABLE_QUESTIONS_LIST_ALL', default=False, cast=bool)
IMAGE_ATTACHMENT_USER_LIMIT = config('IMAGE_ATTACHMENT_USER_LIMIT', default=50, cast=int)

# list of strings to match against user agent to block
USER_AGENT_FILTERS = config('USER_AGENT_FILTERS', default='', cast=Csv())

BADGE_LIMIT_ARMY_OF_AWESOME = config('BADGE_LIMIT_ARMY_OF_AWESOME', default=50, cast=int)
BADGE_LIMIT_L10N_KB = config('BADGE_LIMIT_L10N_KB', default=10, cast=int)
BADGE_LIMIT_SUPPORT_FORUM = config('BADGE_LIMIT_SUPPORT_FORUM', default=30, cast=int)
BADGE_MAX_RECENT = config('BADGE_MAX_RECENT', default=15, cast=int)
BADGE_PAGE_SIZE = config('BADGE_PAGE_SIZE', default=50, cast=int)

# The canonical, production URL without a trailing slash
CANONICAL_URL = 'https://support.mozilla.org'

# Products to exclude from featured articles under
# wiki/utils.py
EXCLUDE_PRODUCT_SLUGS_FEATURED_ARTICLES = [
    "firefox-amazon-devices",
    "firefox-fire-tv",
    "focus-firefox",
    "thunderbird",
]

# Substring to match in slug in order to display the SUMO CTA banner
SUMO_BANNER_STRING = config('SUMO_BANNER_STRING', default='', cast=Csv())

# List of domains that links are allowed
ALLOW_LINKS_FROM = [
    'mozilla.org',
    'mozilla.com',
    'mozillafoundation.org',
    'getpocket.com'
]

# Regexes
TOLL_FREE_REGEX = re.compile(r'^.*8(00|33|44|55|66|77|88)[2-9]\d{6,}$')
REGEX_TIMEOUT = config('REGEX_TIMEOUT', default=5, cast=int)
NANP_REGEX = re.compile(r'[0-9]{3}-?[a-zA-Z2-9][a-zA-Z0-9]{2}-?[a-zA-Z0-9]{4}')<|MERGE_RESOLUTION|>--- conflicted
+++ resolved
@@ -94,16 +94,6 @@
     },
 }
 
-<<<<<<< HEAD
-if DEV and DEBUG:
-    CACHES['default'] = {
-        'BACKEND': 'django.core.cache.backends.dummy.DummyCache',
-    }
-    CACHES['session'] = config('CACHE_URL', default='locmem://', cast=django_cache_url.parse)
-    SESSION_CACHE_ALIAS = 'session'
-
-=======
->>>>>>> 65b12979
 CACHE_MIDDLEWARE_SECONDS = config('CACHE_MIDDLEWARE_SECONDS',
                                   default=(2 * 60 * 60) if READ_ONLY else 0,
                                   cast=int)
