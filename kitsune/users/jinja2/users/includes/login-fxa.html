{% from "users/includes/macros.html" import login_form as render_login with context %}

<article id="login" class="main login-form">
<<<<<<< HEAD
  <h1 class="mb-0">{{ _('Log in / Sign up with Firefox Accounts') }}</h1>
  <p>
    {{ _('We are upgrading our log-in system to replace Mozilla Support accounts with Firefox Accounts. Firefox Accounts
    offers one log-in for convenient and secure access to Mozilla services.') }}
    <a href="https://support.mozilla.org/en-US/kb/firefox-accounts-mozilla-support-faq"> {{ _('See our FAQ') }}</a>
    {{ _('for more information.') }}
  </p>

  <div class="center-on-mobile">
    <p class="login-button-wrap">
      <a href="{{ url('users.fxa_authentication_init') }}?next={{ request.META.get('HTTP_REFERER', '') }}" class="button">{{ _('Continue with Firefox Accounts') }}</a>
    </p>

=======
  <div class="sumo-page-section">
    <h1 class="sumo-page-heading">{{ _('Log in / Sign up with Firefox Accounts') }}</h1>
>>>>>>> c0f93474
    <p>
      {{ _('We are upgrading our log-in system to replace Mozilla Support accounts with Firefox Accounts. Firefox Accounts
      offers one log-in for convenient and secure access to Mozilla services.') }}
      <a href="/kb/firefox-accounts-mozilla-support-faq"> {{ _('See our FAQ') }}</a>
      {{ _('for more information') }}.
    </p>

<<<<<<< HEAD
    <p class="help-text">
      {{ _('Continuing with Firefox Accounts means you have agreed with the
      <a href="https://www.mozilla.org/en-US/about/legal/terms/services/">Term and Conditions</a> and
      <a href="https://www.mozilla.org/en-US/privacy/firefox/">Privacy Policy</a>.' | safe )}}
    </p>
=======
    <div class="center-on-mobile">
      <p class="login-button-wrap">
        <a href="{{ url('users.fxa_authentication_init') }}" class="sumo-button primary-button button-lg">{{ _('Continue with Firefox Accounts') }}</a>
      </p>

      <p>
        <a class="legacy-login-toggle" href="#">{{ _('Continue w/ SUMO account') }}</a>
      </p>

      <p class="help-text">
        {{ _('Continuing with Firefox Accounts means you have agreed with the
        <a href="https://www.mozilla.org/en-US/about/legal/terms/services/">Term and Conditions</a> and
        <a href="https://www.mozilla.org/en-US/privacy/firefox/">Privacy Policy</a>' | safe )}}.
      </p>
    </div>
>>>>>>> c0f93474
  </div>
</article><|MERGE_RESOLUTION|>--- conflicted
+++ resolved
@@ -1,24 +1,8 @@
 {% from "users/includes/macros.html" import login_form as render_login with context %}
 
 <article id="login" class="main login-form">
-<<<<<<< HEAD
-  <h1 class="mb-0">{{ _('Log in / Sign up with Firefox Accounts') }}</h1>
-  <p>
-    {{ _('We are upgrading our log-in system to replace Mozilla Support accounts with Firefox Accounts. Firefox Accounts
-    offers one log-in for convenient and secure access to Mozilla services.') }}
-    <a href="https://support.mozilla.org/en-US/kb/firefox-accounts-mozilla-support-faq"> {{ _('See our FAQ') }}</a>
-    {{ _('for more information.') }}
-  </p>
-
-  <div class="center-on-mobile">
-    <p class="login-button-wrap">
-      <a href="{{ url('users.fxa_authentication_init') }}?next={{ request.META.get('HTTP_REFERER', '') }}" class="button">{{ _('Continue with Firefox Accounts') }}</a>
-    </p>
-
-=======
   <div class="sumo-page-section">
     <h1 class="sumo-page-heading">{{ _('Log in / Sign up with Firefox Accounts') }}</h1>
->>>>>>> c0f93474
     <p>
       {{ _('We are upgrading our log-in system to replace Mozilla Support accounts with Firefox Accounts. Firefox Accounts
       offers one log-in for convenient and secure access to Mozilla services.') }}
@@ -26,13 +10,6 @@
       {{ _('for more information') }}.
     </p>
 
-<<<<<<< HEAD
-    <p class="help-text">
-      {{ _('Continuing with Firefox Accounts means you have agreed with the
-      <a href="https://www.mozilla.org/en-US/about/legal/terms/services/">Term and Conditions</a> and
-      <a href="https://www.mozilla.org/en-US/privacy/firefox/">Privacy Policy</a>.' | safe )}}
-    </p>
-=======
     <div class="center-on-mobile">
       <p class="login-button-wrap">
         <a href="{{ url('users.fxa_authentication_init') }}" class="sumo-button primary-button button-lg">{{ _('Continue with Firefox Accounts') }}</a>
@@ -48,6 +25,5 @@
         <a href="https://www.mozilla.org/en-US/privacy/firefox/">Privacy Policy</a>' | safe )}}.
       </p>
     </div>
->>>>>>> c0f93474
   </div>
 </article>