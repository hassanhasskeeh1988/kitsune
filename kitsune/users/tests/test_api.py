import json
from datetime import datetime, timedelta
from random import random

import mock
from django.contrib.auth.models import User
from django.contrib.sites.models import Site
from django.core import mail
from django.test.utils import override_settings
from nose.tools import eq_
from rest_framework.test import APIClient

from kitsune.sumo.helpers import urlparams
from kitsune.sumo.tests import TestCase
from kitsune.sumo.urlresolvers import reverse
from kitsune.questions.tests import question, answer, answervote
from kitsune.users import api
from kitsune.users.models import Profile
from kitsune.users.tests import user, profile, setting


class UsernamesTests(TestCase):
    """Test the usernames API method."""
    url = reverse('users.api.usernames', locale='en-US')

    def setUp(self):
        self.u = user(username='testUser', save=True)
        self.client.login(username=self.u.username, password='testpass')

    def tearDown(self):
        self.client.logout()

    def test_no_query(self):
        res = self.client.get(self.url)
        eq_(200, res.status_code)
        eq_('[]', res.content)

    def test_query_old(self):
        res = self.client.get(urlparams(self.url, term='a'))
        eq_(200, res.status_code)
        data = json.loads(res.content)
        eq_(0, len(data))

    def test_query_current(self):
        res = self.client.get(urlparams(self.url, term=self.u.username[0]))
        eq_(200, res.status_code)
        data = json.loads(res.content)
        eq_(1, len(data))

    def test_post(self):
        res = self.client.post(self.url)
        eq_(405, res.status_code)

    def test_logged_out(self):
        self.client.logout()
        res = self.client.get(self.url, HTTP_X_REQUESTED_WITH='XMLHttpRequest')
        eq_(403, res.status_code)


class TestUserSerializer(TestCase):

    def setUp(self):
        self.request = mock.Mock()
        self.data = {
            'username': 'bobb',
            'display_name': 'Bobbert the Seventh',
            'password': 'testpass',
            'email': 'bobb@example.com',
        }

    def test_user_created(self):
        # There is at least one user in existence due to migrations
        number_users = User.objects.count()
        serializer = api.ProfileSerializer(data=self.data)
        assert serializer.is_valid()
        serializer.save()
        eq_(User.objects.count(), number_users + 1)
        eq_(Profile.objects.count(), 1)

    def test_password(self):
        serializer = api.ProfileSerializer(data=self.data)
        assert serializer.is_valid()
        serializer.save()
        assert serializer.object.user.password != 'testpass'
        assert serializer.object.user.check_password('testpass')

    def test_automatic_display_name(self):
        del self.data['display_name']
        serializer = api.ProfileSerializer(data=self.data)
        assert serializer.is_valid()
        eq_(serializer.object.name, 'bobb')

    def test_no_duplicate_emails(self):
        user(email=self.data['email'], save=True)
        serializer = api.ProfileSerializer(data=self.data)
        eq_(serializer.errors, {
            'email': ['A user with that email address already exists.'],
        })
        assert not serializer.is_valid()

    def test_users_without_emails_are_active(self):
        del self.data['email']
        serializer = api.ProfileSerializer(data=self.data)
        assert serializer.is_valid()
        serializer.save()
        eq_(serializer.object.user.is_active, True)

    def test_users_with_emails_are_inactive(self):
        serializer = api.ProfileSerializer(data=self.data)
        assert serializer.is_valid()
        serializer.save()
        eq_(serializer.object.user.is_active, False)

    def test_users_with_emails_get_confirmation_email(self):
        serializer = api.ProfileSerializer(data=self.data)
        assert serializer.is_valid()
        serializer.save()
        eq_(len(mail.outbox), 1)
        eq_(mail.outbox[0].subject, 'Please confirm your email address')

    def test_cant_update_username(self):
        p = profile()
        p.user.username = 'notbobb'
        p.user.save()

        serializer = api.ProfileSerializer(data=self.data, instance=p)
        eq_(serializer.is_valid(), False)
        eq_(serializer.errors, {
            'username': [u"Can't change this field."],
        })

    def test_username_bad_chars(self):
        # New users shouldn't be able to have '@' in their username.
        self.data['username'] = 'bobb@example.com'
        serializer = api.ProfileSerializer(data=self.data)
        eq_(serializer.is_valid(), False)
        eq_(serializer.errors, {'username':
            [u'Usernames may only be letters, numbers, "." and "-".']})

    def test_username_too_long(self):
        # Max length is 30
        self.data['username'] = 'B' * 31
        serializer = api.ProfileSerializer(data=self.data)
        eq_(serializer.is_valid(), False)
        eq_(serializer.errors, {'username':
            [u'Usernames may only be letters, numbers, "." and "-".']})

    def test_username_too_short(self):
        # Min length is 4 chars.
        self.data['username'] = 'bob'
        serializer = api.ProfileSerializer(data=self.data)
        eq_(serializer.is_valid(), False)
        eq_(serializer.errors, {'username':
            [u'Usernames may only be letters, numbers, "." and "-".']})

    def test_helpfulness(self):
        p = profile()
        u = p.user
        a1 = answer(creator=u, save=True)
        a2 = answer(creator=u, save=True)

        answervote(answer=a1, helpful=True, save=True)
        answervote(answer=a2, helpful=True, save=True)
        answervote(answer=a2, helpful=True, save=True)
        # Some red herrings.
        answervote(creator=u, save=True)
        answervote(answer=a1, helpful=False, save=True)

        serializer = api.ProfileSerializer(instance=p)
        eq_(serializer.data['helpfulness'], 3)

    def test_counts(self):
        p = profile()
        u = p.user
        q = question(creator=u, save=True)
        answer(creator=u, save=True)
        q.solution = answer(question=q, creator=u, save=True)
        q.save()

        serializer = api.ProfileSerializer(instance=p)
        eq_(serializer.data['question_count'], 1)
        eq_(serializer.data['answer_count'], 2)
        eq_(serializer.data['solution_count'], 1)

    def test_last_answer_date(self):
        p = profile()
        u = p.user
        answer(creator=u, save=True)

        serializer = api.ProfileSerializer(instance=p)
        eq_(serializer.data['last_answer_date'], u.answers.last().created)


class TestUserView(TestCase):

    def setUp(self):
        self.client = APIClient()

    def test_only_self_edits(self):
        p1 = profile()
        p2 = profile()
        self.client.force_authenticate(user=p2.user)
        url = reverse('user-detail', args=[p1.user.username])
        res = self.client.patch(url, {})
        # u2 should not have permission to edit u1's user.
        eq_(res.status_code, 403)

    def test_cant_delete(self):
        p = profile()
        self.client.force_authenticate(user=p.user)
        url = reverse('user-detail', args=[p.user.username])
        res = self.client.delete(url)
        eq_(res.status_code, 405)

    @override_settings(DEBUG=False, STAGE=False)
    def test_no_generator_on_prod(self):
        res = self.client.post(reverse('user-generate'))
        eq_(res.data, {'detail': 'User generation temporarily only available on stage.'})
        eq_(res.status_code, 503)

    @override_settings(STAGE=True)
    def test_generator_on_stage(self):
        # There is at least one user made during tests.
        old_user_count = User.objects.count()
        res = self.client.post(reverse('user-generate'))
        eq_(res.status_code, 200)
        eq_(User.objects.count(), old_user_count + 1)
        new_user = User.objects.order_by('-id')[0]
        eq_(res.data['user']['username'], new_user.username)
        assert 'password' in res.data
        assert 'token' in res.data

    @override_settings(DEBUG=True)
    def test_generator_debug(self):
        # There is at least one user made outside of this test. I blame migrations..
        old_user_count = User.objects.count()
        res = self.client.post(reverse('user-generate'))
        eq_(res.status_code, 200)
        eq_(User.objects.count(), old_user_count + 1)
        new_user = User.objects.order_by('-id')[0]
        eq_(res.data['user']['username'], new_user.username)
        assert 'password' in res.data
        assert 'token' in res.data

    def test_weekly_solutions(self):
        eight_days_ago = datetime.now() - timedelta(days=8)
        # ``a1`` is a solution in the right range.
        # ``a2`` is a solution, but it is too old.
        # The third answer is not a solution.
        a1 = answer(save=True)
        a1.question.solution = a1
        a1.question.save()
        a2 = answer(created=eight_days_ago, save=True)
        a2.question.solution = a2
        a2.question.save()
        answer(save=True)

        res = self.client.get(reverse('user-weekly-solutions'))
        eq_(res.status_code, 200)
        eq_(len(res.data), 1)
        eq_(res.data[0]['username'], a1.creator.username)

    def test_email_visible_when_signed_in(self):
        p = profile()
        url = reverse('user-detail', args=[p.user.username])
        self.client.force_authenticate(user=p.user)
        res = self.client.get(url)
        eq_(res.data['email'], p.user.email)

    def test_email_not_visible_when_signed_out(self):
        p = profile()
        url = reverse('user-detail', args=[p.user.username])
        res = self.client.get(url)
        assert 'email' not in res.data

    def test_set_setting_add(self):
        p = profile()
        self.client.force_authenticate(user=p.user)
        url = reverse('user-set-setting', args=[p.user.username])
        res = self.client.post(url, {'name': 'foo', 'value': 'bar'})
        eq_(res.status_code, 200)
        eq_(p.settings.get(name='foo').value, 'bar')

    def test_set_setting_update(self):
        p = profile()
        self.client.force_authenticate(user=p.user)
        s = setting(user=p.user, name='favorite_fruit', value='apple', save=True)
        url = reverse('user-set-setting', args=[p.user.username])
        res = self.client.post(url, {'name': s.name, 'value': 'banana'})
        eq_(res.status_code, 200)
        eq_(p.settings.get(name=s.name).value, 'banana')

    def test_delete_setting_exists_with_post(self):
        p = profile()
        self.client.force_authenticate(user=p.user)
        s = setting(user=p.user, save=True)
        url = reverse('user-delete-setting', args=[p.user.username])
        res = self.client.post(url, {'name': s.name})
        eq_(res.status_code, 204)
        eq_(p.settings.filter(name=s.name).count(), 0)

    def test_delete_setting_exists_with_delete(self):
        p = profile()
        self.client.force_authenticate(user=p.user)
        s = setting(user=p.user, save=True)
        url = reverse('user-delete-setting', args=[p.user.username])
        res = self.client.delete(url, {'name': s.name})
        eq_(res.status_code, 204)
        eq_(p.settings.filter(name=s.name).count(), 0)

    def test_delete_setting_404(self):
        p = profile()
        self.client.force_authenticate(user=p.user)
        url = reverse('user-delete-setting', args=[p.user.username])
        res = self.client.post(url, {'name': 'nonexistant'})
        eq_(res.status_code, 404)

    def test_is_active_visible_when_signed_in(self):
        p = profile()
        url = reverse('user-detail', args=[p.user.username])
        self.client.force_authenticate(user=p.user)
        res = self.client.get(url)
        assert 'is_active' in res.data

    def test_is_active_not_visible_when_signed_out(self):
        p = profile()
        url = reverse('user-detail', args=[p.user.username])
        res = self.client.get(url)
        assert 'is_active' not in res.data

    @mock.patch.object(Site.objects, 'get_current')
    def test_request_password_reset(self, get_current):
        get_current.return_value.domain = 'testserver'
        p = profile()
        url = reverse('user-request-password-reset', args=[p.user.username])
        res = self.client.get(url)
        eq_(res.status_code, 204)
        eq_(1, len(mail.outbox))

<<<<<<< HEAD
    def test_avatar_size(self):
        p = profile()
        url = reverse('user-detail', args=[p.user.username])

        res = self.client.get(url)
        assert '?s=48' in res.data['avatar']

        res = self.client.get(url, {'avatar_size': 128})
        assert '?s=128' in res.data['avatar']
=======
    def test_create_user_no_email(self):
        # There is at least one user in existence due to migrations
        number_users = User.objects.count()

        url = reverse('user-list')
        res = self.client.post(url, {
            'username': 'kris',
            'password': 'testpass'
        })

        eq_(res.status_code, 201)
        eq_(User.objects.count(), number_users + 1)
        u = User.objects.order_by('-id')[0]
        eq_(u.username, 'kris')
        eq_(u.is_active, True)

    def test_create_user_with_email(self):
        # There is at least one user in existence due to migrations
        number_users = User.objects.count()

        username = 'kris-{}'.format(random())
        url = reverse('user-list')
        res = self.client.post(url, {
            'username': username,
            'password': 'testpass',
            'email': 'kris@example.com'
        })

        eq_(res.status_code, 201)
        eq_(User.objects.count(), number_users + 1)
        u = User.objects.order_by('-id')[0]
        eq_(u.username, username)
        eq_(u.email, 'kris@example.com')
        eq_(u.is_active, False)
>>>>>>> 1dfdccaf
<|MERGE_RESOLUTION|>--- conflicted
+++ resolved
@@ -337,7 +337,6 @@
         eq_(res.status_code, 204)
         eq_(1, len(mail.outbox))
 
-<<<<<<< HEAD
     def test_avatar_size(self):
         p = profile()
         url = reverse('user-detail', args=[p.user.username])
@@ -347,7 +346,7 @@
 
         res = self.client.get(url, {'avatar_size': 128})
         assert '?s=128' in res.data['avatar']
-=======
+
     def test_create_user_no_email(self):
         # There is at least one user in existence due to migrations
         number_users = User.objects.count()
@@ -381,5 +380,4 @@
         u = User.objects.order_by('-id')[0]
         eq_(u.username, username)
         eq_(u.email, 'kris@example.com')
-        eq_(u.is_active, False)
->>>>>>> 1dfdccaf
+        eq_(u.is_active, False)